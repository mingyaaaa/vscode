/*---------------------------------------------------------------------------------------------
 *  Copyright (c) Microsoft Corporation. All rights reserved.
 *  Licensed under the MIT License. See License.txt in the project root for license information.
 *--------------------------------------------------------------------------------------------*/

import { commands, Uri, Command, EventEmitter, Event, scm, SourceControl, SourceControlInputBox, SourceControlResourceGroup, SourceControlResourceState, SourceControlResourceDecorations, SourceControlInputBoxValidation, Disposable, ProgressLocation, window, workspace, WorkspaceEdit, ThemeColor, DecorationData, Memento, SourceControlInputBoxValidationType } from 'vscode';
import { Repository as BaseRepository, Commit, Stash, GitError, Submodule, CommitOptions, ForcePushMode } from './git';
import { anyEvent, filterEvent, eventToPromise, dispose, find, isDescendant, IDisposable, onceEvent, EmptyDisposable, debounceEvent } from './util';
import { memoize, throttle, debounce } from './decorators';
import { toGitUri } from './uri';
import { AutoFetcher } from './autofetch';
import * as path from 'path';
import * as nls from 'vscode-nls';
import * as fs from 'fs';
import { StatusBarCommands } from './statusbar';
import { Branch, Ref, Remote, RefType, GitErrorCodes, Status } from './api/git';

const timeout = (millis: number) => new Promise(c => setTimeout(c, millis));

const localize = nls.loadMessageBundle();
const iconsRootPath = path.join(path.dirname(__dirname), 'resources', 'icons');

function getIconUri(iconName: string, theme: string): Uri {
	return Uri.file(path.join(iconsRootPath, theme, `${iconName}.svg`));
}

export const enum RepositoryState {
	Idle,
	Disposed
}

<<<<<<< HEAD
=======
export const enum Status {
	INDEX_MODIFIED,
	INDEX_ADDED,
	INDEX_DELETED,
	INDEX_RENAMED,
	INDEX_COPIED,

	MODIFIED,
	DELETED,
	UNTRACKED,
	IGNORED,
	INTENT_TO_ADD,

	ADDED_BY_US,
	ADDED_BY_THEM,
	DELETED_BY_US,
	DELETED_BY_THEM,
	BOTH_ADDED,
	BOTH_DELETED,
	BOTH_MODIFIED
}

>>>>>>> 9d946009
export const enum ResourceGroupType {
	Merge,
	Index,
	WorkingTree
}

export class Resource implements SourceControlResourceState {

	@memoize
	get resourceUri(): Uri {
		if (this.renameResourceUri && (this._type === Status.MODIFIED || this._type === Status.DELETED || this._type === Status.INDEX_RENAMED || this._type === Status.INDEX_COPIED)) {
			return this.renameResourceUri;
		}

		return this._resourceUri;
	}

	@memoize
	get command(): Command {
		return {
			command: 'git.openResource',
			title: localize('open', "Open"),
			arguments: [this]
		};
	}

	get resourceGroupType(): ResourceGroupType { return this._resourceGroupType; }
	get type(): Status { return this._type; }
	get original(): Uri { return this._resourceUri; }
	get renameResourceUri(): Uri | undefined { return this._renameResourceUri; }

	private static Icons: any = {
		light: {
			Modified: getIconUri('status-modified', 'light'),
			Added: getIconUri('status-added', 'light'),
			Deleted: getIconUri('status-deleted', 'light'),
			Renamed: getIconUri('status-renamed', 'light'),
			Copied: getIconUri('status-copied', 'light'),
			Untracked: getIconUri('status-untracked', 'light'),
			Ignored: getIconUri('status-ignored', 'light'),
			Conflict: getIconUri('status-conflict', 'light'),
		},
		dark: {
			Modified: getIconUri('status-modified', 'dark'),
			Added: getIconUri('status-added', 'dark'),
			Deleted: getIconUri('status-deleted', 'dark'),
			Renamed: getIconUri('status-renamed', 'dark'),
			Copied: getIconUri('status-copied', 'dark'),
			Untracked: getIconUri('status-untracked', 'dark'),
			Ignored: getIconUri('status-ignored', 'dark'),
			Conflict: getIconUri('status-conflict', 'dark')
		}
	};

	private getIconPath(theme: string): Uri {
		switch (this.type) {
			case Status.INDEX_MODIFIED: return Resource.Icons[theme].Modified;
			case Status.MODIFIED: return Resource.Icons[theme].Modified;
			case Status.INDEX_ADDED: return Resource.Icons[theme].Added;
			case Status.INDEX_DELETED: return Resource.Icons[theme].Deleted;
			case Status.DELETED: return Resource.Icons[theme].Deleted;
			case Status.INDEX_RENAMED: return Resource.Icons[theme].Renamed;
			case Status.INDEX_COPIED: return Resource.Icons[theme].Copied;
			case Status.UNTRACKED: return Resource.Icons[theme].Untracked;
			case Status.IGNORED: return Resource.Icons[theme].Ignored;
			case Status.INTENT_TO_ADD: return Resource.Icons[theme].Added;
			case Status.BOTH_DELETED: return Resource.Icons[theme].Conflict;
			case Status.ADDED_BY_US: return Resource.Icons[theme].Conflict;
			case Status.DELETED_BY_THEM: return Resource.Icons[theme].Conflict;
			case Status.ADDED_BY_THEM: return Resource.Icons[theme].Conflict;
			case Status.DELETED_BY_US: return Resource.Icons[theme].Conflict;
			case Status.BOTH_ADDED: return Resource.Icons[theme].Conflict;
			case Status.BOTH_MODIFIED: return Resource.Icons[theme].Conflict;
			default: throw new Error('Unknown git status: ' + this.type);
		}
	}

	private get tooltip(): string {
		switch (this.type) {
			case Status.INDEX_MODIFIED: return localize('index modified', "Index Modified");
			case Status.MODIFIED: return localize('modified', "Modified");
			case Status.INDEX_ADDED: return localize('index added', "Index Added");
			case Status.INDEX_DELETED: return localize('index deleted', "Index Deleted");
			case Status.DELETED: return localize('deleted', "Deleted");
			case Status.INDEX_RENAMED: return localize('index renamed', "Index Renamed");
			case Status.INDEX_COPIED: return localize('index copied', "Index Copied");
			case Status.UNTRACKED: return localize('untracked', "Untracked");
			case Status.IGNORED: return localize('ignored', "Ignored");
			case Status.INTENT_TO_ADD: return localize('intent to add', "Intent to Add");
			case Status.BOTH_DELETED: return localize('both deleted', "Both Deleted");
			case Status.ADDED_BY_US: return localize('added by us', "Added By Us");
			case Status.DELETED_BY_THEM: return localize('deleted by them', "Deleted By Them");
			case Status.ADDED_BY_THEM: return localize('added by them', "Added By Them");
			case Status.DELETED_BY_US: return localize('deleted by us', "Deleted By Us");
			case Status.BOTH_ADDED: return localize('both added', "Both Added");
			case Status.BOTH_MODIFIED: return localize('both modified', "Both Modified");
			default: return '';
		}
	}

	private get strikeThrough(): boolean {
		switch (this.type) {
			case Status.DELETED:
			case Status.BOTH_DELETED:
			case Status.DELETED_BY_THEM:
			case Status.DELETED_BY_US:
			case Status.INDEX_DELETED:
				return true;
			default:
				return false;
		}
	}

	@memoize
	private get faded(): boolean {
		// TODO@joao
		return false;
		// const workspaceRootPath = this.workspaceRoot.fsPath;
		// return this.resourceUri.fsPath.substr(0, workspaceRootPath.length) !== workspaceRootPath;
	}

	get decorations(): SourceControlResourceDecorations {
		const light = this._useIcons ? { iconPath: this.getIconPath('light') } : undefined;
		const dark = this._useIcons ? { iconPath: this.getIconPath('dark') } : undefined;
		const tooltip = this.tooltip;
		const strikeThrough = this.strikeThrough;
		const faded = this.faded;
		const letter = this.letter;
		const color = this.color;

		return { strikeThrough, faded, tooltip, light, dark, letter, color, source: 'git.resource' /*todo@joh*/ };
	}

	get letter(): string {
		switch (this.type) {
			case Status.INDEX_MODIFIED:
			case Status.MODIFIED:
				return 'M';
			case Status.INDEX_ADDED:
			case Status.INTENT_TO_ADD:
				return 'A';
			case Status.INDEX_DELETED:
			case Status.DELETED:
				return 'D';
			case Status.INDEX_RENAMED:
				return 'R';
			case Status.UNTRACKED:
				return 'U';
			case Status.IGNORED:
				return 'I';
			case Status.DELETED_BY_THEM:
				return 'D';
			case Status.DELETED_BY_US:
				return 'D';
			case Status.INDEX_COPIED:
			case Status.BOTH_DELETED:
			case Status.ADDED_BY_US:
			case Status.ADDED_BY_THEM:
			case Status.BOTH_ADDED:
			case Status.BOTH_MODIFIED:
				return 'C';
			default:
				throw new Error('Unknown git status: ' + this.type);
		}
	}

	get color(): ThemeColor {
		switch (this.type) {
			case Status.INDEX_MODIFIED:
			case Status.MODIFIED:
				return new ThemeColor('gitDecoration.modifiedResourceForeground');
			case Status.INDEX_DELETED:
			case Status.DELETED:
				return new ThemeColor('gitDecoration.deletedResourceForeground');
			case Status.INDEX_ADDED:
			case Status.INTENT_TO_ADD:
				return new ThemeColor('gitDecoration.addedResourceForeground');
			case Status.INDEX_RENAMED: // todo@joh - special color?
			case Status.UNTRACKED:
				return new ThemeColor('gitDecoration.untrackedResourceForeground');
			case Status.IGNORED:
				return new ThemeColor('gitDecoration.ignoredResourceForeground');
			case Status.INDEX_COPIED:
			case Status.BOTH_DELETED:
			case Status.ADDED_BY_US:
			case Status.DELETED_BY_THEM:
			case Status.ADDED_BY_THEM:
			case Status.DELETED_BY_US:
			case Status.BOTH_ADDED:
			case Status.BOTH_MODIFIED:
				return new ThemeColor('gitDecoration.conflictingResourceForeground');
			default:
				throw new Error('Unknown git status: ' + this.type);
		}
	}

	get priority(): number {
		switch (this.type) {
			case Status.INDEX_MODIFIED:
			case Status.MODIFIED:
				return 2;
			case Status.IGNORED:
				return 3;
			case Status.INDEX_COPIED:
			case Status.BOTH_DELETED:
			case Status.ADDED_BY_US:
			case Status.DELETED_BY_THEM:
			case Status.ADDED_BY_THEM:
			case Status.DELETED_BY_US:
			case Status.BOTH_ADDED:
			case Status.BOTH_MODIFIED:
				return 4;
			default:
				return 1;
		}
	}

	get resourceDecoration(): DecorationData {
		const title = this.tooltip;
		const letter = this.letter;
		const color = this.color;
		const priority = this.priority;
		return { bubble: true, source: 'git.resource', title, letter, color, priority };
	}

	constructor(
		private _resourceGroupType: ResourceGroupType,
		private _resourceUri: Uri,
		private _type: Status,
		private _useIcons: boolean,
		private _renameResourceUri?: Uri
	) { }
}

export const enum Operation {
	Status = 'Status',
	Config = 'Config',
	Diff = 'Diff',
	MergeBase = 'MergeBase',
	Add = 'Add',
	Remove = 'Remove',
	RevertFiles = 'RevertFiles',
	Commit = 'Commit',
	Clean = 'Clean',
	Branch = 'Branch',
	GetBranch = 'GetBranch',
	SetBranchUpstream = 'SetBranchUpstream',
	HashObject = 'HashObject',
	Checkout = 'Checkout',
	CheckoutTracking = 'CheckoutTracking',
	Reset = 'Reset',
	Remote = 'Remote',
	Fetch = 'Fetch',
	Pull = 'Pull',
	Push = 'Push',
	Sync = 'Sync',
	Show = 'Show',
	Stage = 'Stage',
	GetCommitTemplate = 'GetCommitTemplate',
	DeleteBranch = 'DeleteBranch',
	RenameBranch = 'RenameBranch',
	DeleteRef = 'DeleteRef',
	Merge = 'Merge',
	Ignore = 'Ignore',
	Tag = 'Tag',
	Stash = 'Stash',
	CheckIgnore = 'CheckIgnore',
	GetObjectDetails = 'GetObjectDetails',
	SubmoduleUpdate = 'SubmoduleUpdate',
	RebaseContinue = 'RebaseContinue',
	Apply = 'Apply'
}

function isReadOnly(operation: Operation): boolean {
	switch (operation) {
		case Operation.Show:
		case Operation.GetCommitTemplate:
		case Operation.CheckIgnore:
		case Operation.GetObjectDetails:
		case Operation.MergeBase:
			return true;
		default:
			return false;
	}
}

function shouldShowProgress(operation: Operation): boolean {
	switch (operation) {
		case Operation.Fetch:
		case Operation.CheckIgnore:
		case Operation.GetObjectDetails:
		case Operation.Show:
			return false;
		default:
			return true;
	}
}

export interface Operations {
	isIdle(): boolean;
	shouldShowProgress(): boolean;
	isRunning(operation: Operation): boolean;
}

class OperationsImpl implements Operations {

	private operations = new Map<Operation, number>();

	start(operation: Operation): void {
		this.operations.set(operation, (this.operations.get(operation) || 0) + 1);
	}

	end(operation: Operation): void {
		const count = (this.operations.get(operation) || 0) - 1;

		if (count <= 0) {
			this.operations.delete(operation);
		} else {
			this.operations.set(operation, count);
		}
	}

	isRunning(operation: Operation): boolean {
		return this.operations.has(operation);
	}

	isIdle(): boolean {
		const operations = this.operations.keys();

		for (const operation of operations) {
			if (!isReadOnly(operation)) {
				return false;
			}
		}

		return true;
	}

	shouldShowProgress(): boolean {
		const operations = this.operations.keys();

		for (const operation of operations) {
			if (shouldShowProgress(operation)) {
				return true;
			}
		}

		return false;
	}
}

export interface GitResourceGroup extends SourceControlResourceGroup {
	resourceStates: Resource[];
}

export interface OperationResult {
	operation: Operation;
	error: any;
}

class ProgressManager {

	private enabled = false;
	private disposable: IDisposable = EmptyDisposable;

	constructor(private repository: Repository) {
		const onDidChange = filterEvent(workspace.onDidChangeConfiguration, e => e.affectsConfiguration('git', Uri.file(this.repository.root)));
		onDidChange(_ => this.updateEnablement());
		this.updateEnablement();
	}

	private updateEnablement(): void {
		const config = workspace.getConfiguration('git', Uri.file(this.repository.root));

		if (config.get<boolean>('showProgress')) {
			this.enable();
		} else {
			this.disable();
		}
	}

	private enable(): void {
		if (this.enabled) {
			return;
		}

		const start = onceEvent(filterEvent(this.repository.onDidChangeOperations, () => this.repository.operations.shouldShowProgress()));
		const end = onceEvent(filterEvent(debounceEvent(this.repository.onDidChangeOperations, 300), () => !this.repository.operations.shouldShowProgress()));

		const setup = () => {
			this.disposable = start(() => {
				const promise = eventToPromise(end).then(() => setup());
				window.withProgress({ location: ProgressLocation.SourceControl }, () => promise);
			});
		};

		setup();
		this.enabled = true;
	}

	private disable(): void {
		if (!this.enabled) {
			return;
		}

		this.disposable.dispose();
		this.disposable = EmptyDisposable;
		this.enabled = false;
	}

	dispose(): void {
		this.disable();
	}
}

export class Repository implements Disposable {

	private _onDidChangeRepository = new EventEmitter<Uri>();
	readonly onDidChangeRepository: Event<Uri> = this._onDidChangeRepository.event;

	private _onDidChangeState = new EventEmitter<RepositoryState>();
	readonly onDidChangeState: Event<RepositoryState> = this._onDidChangeState.event;

	private _onDidChangeStatus = new EventEmitter<void>();
	readonly onDidRunGitStatus: Event<void> = this._onDidChangeStatus.event;

	private _onDidChangeOriginalResource = new EventEmitter<Uri>();
	readonly onDidChangeOriginalResource: Event<Uri> = this._onDidChangeOriginalResource.event;

	private _onRunOperation = new EventEmitter<Operation>();
	readonly onRunOperation: Event<Operation> = this._onRunOperation.event;

	private _onDidRunOperation = new EventEmitter<OperationResult>();
	readonly onDidRunOperation: Event<OperationResult> = this._onDidRunOperation.event;

	@memoize
	get onDidChangeOperations(): Event<void> {
		return anyEvent(this.onRunOperation as Event<any>, this.onDidRunOperation as Event<any>);
	}

	private _sourceControl: SourceControl;
	get sourceControl(): SourceControl { return this._sourceControl; }

	get inputBox(): SourceControlInputBox { return this._sourceControl.inputBox; }

	private _mergeGroup: SourceControlResourceGroup;
	get mergeGroup(): GitResourceGroup { return this._mergeGroup as GitResourceGroup; }

	private _indexGroup: SourceControlResourceGroup;
	get indexGroup(): GitResourceGroup { return this._indexGroup as GitResourceGroup; }

	private _workingTreeGroup: SourceControlResourceGroup;
	get workingTreeGroup(): GitResourceGroup { return this._workingTreeGroup as GitResourceGroup; }

	private _HEAD: Branch | undefined;
	get HEAD(): Branch | undefined {
		return this._HEAD;
	}

	private _refs: Ref[] = [];
	get refs(): Ref[] {
		return this._refs;
	}

	private _remotes: Remote[] = [];
	get remotes(): Remote[] {
		return this._remotes;
	}

	private _submodules: Submodule[] = [];
	get submodules(): Submodule[] {
		return this._submodules;
	}

	private _rebaseCommit: Commit | undefined = undefined;

	set rebaseCommit(rebaseCommit: Commit | undefined) {
		if (this._rebaseCommit && !rebaseCommit) {
			this.inputBox.value = '';
		} else if (rebaseCommit && (!this._rebaseCommit || this._rebaseCommit.hash !== rebaseCommit.hash)) {
			this.inputBox.value = rebaseCommit.message;
		}

		this._rebaseCommit = rebaseCommit;
	}

	get rebaseCommit(): Commit | undefined {
		return this._rebaseCommit;
	}

	private _operations = new OperationsImpl();
	get operations(): Operations { return this._operations; }

	private _state = RepositoryState.Idle;
	get state(): RepositoryState { return this._state; }
	set state(state: RepositoryState) {
		this._state = state;
		this._onDidChangeState.fire(state);

		this._HEAD = undefined;
		this._refs = [];
		this._remotes = [];
		this.mergeGroup.resourceStates = [];
		this.indexGroup.resourceStates = [];
		this.workingTreeGroup.resourceStates = [];
		this._sourceControl.count = 0;
	}

	get root(): string {
		return this.repository.root;
	}

	private isRepositoryHuge = false;
	private didWarnAboutLimit = false;
	private isFreshRepository: boolean | undefined = undefined;
	private disposables: Disposable[] = [];

	constructor(
		private readonly repository: BaseRepository,
		globalState: Memento
	) {
		const fsWatcher = workspace.createFileSystemWatcher('**');
		this.disposables.push(fsWatcher);

		const workspaceFilter = (uri: Uri) => isDescendant(repository.root, uri.fsPath);
		const onWorkspaceDelete = filterEvent(fsWatcher.onDidDelete, workspaceFilter);
		const onWorkspaceChange = filterEvent(anyEvent(fsWatcher.onDidChange, fsWatcher.onDidCreate), workspaceFilter);
		const onRepositoryDotGitDelete = filterEvent(onWorkspaceDelete, uri => /\/\.git$/.test(uri.path));
		const onRepositoryChange = anyEvent(onWorkspaceDelete, onWorkspaceChange);

		// relevant repository changes are:
		//  - DELETE .git folder
		//  - ANY CHANGE within .git folder except .git itself and .git/index.lock
		const onRelevantRepositoryChange = anyEvent(
			onRepositoryDotGitDelete,
			filterEvent(onRepositoryChange, uri => !/\/\.git(\/index\.lock)?$/.test(uri.path))
		);

		onRelevantRepositoryChange(this.onFSChange, this, this.disposables);

		const onRelevantGitChange = filterEvent(onRelevantRepositoryChange, uri => /\/\.git\//.test(uri.path));
		onRelevantGitChange(this._onDidChangeRepository.fire, this._onDidChangeRepository, this.disposables);

		const root = Uri.file(repository.root);
		this._sourceControl = scm.createSourceControl('git', 'Git', root);
		this._sourceControl.inputBox.placeholder = localize('commitMessage', "Message (press {0} to commit)");
		this._sourceControl.acceptInputCommand = { command: 'git.commitWithInput', title: localize('commit', "Commit"), arguments: [this._sourceControl] };
		this._sourceControl.quickDiffProvider = this;
		this._sourceControl.inputBox.validateInput = this.validateInput.bind(this);
		this.disposables.push(this._sourceControl);

		this._mergeGroup = this._sourceControl.createResourceGroup('merge', localize('merge changes', "Merge Changes"));
		this._indexGroup = this._sourceControl.createResourceGroup('index', localize('staged changes', "Staged Changes"));
		this._workingTreeGroup = this._sourceControl.createResourceGroup('workingTree', localize('changes', "Changes"));

		const updateIndexGroupVisibility = () => {
			const config = workspace.getConfiguration('git', root);
			this.indexGroup.hideWhenEmpty = !config.get<boolean>('alwaysShowStagedChangesResourceGroup');
		};

		const onConfigListener = filterEvent(workspace.onDidChangeConfiguration, e => e.affectsConfiguration('git.alwaysShowStagedChangesResourceGroup', root));
		onConfigListener(updateIndexGroupVisibility, this, this.disposables);
		updateIndexGroupVisibility();

		this.mergeGroup.hideWhenEmpty = true;

		this.disposables.push(this.mergeGroup);
		this.disposables.push(this.indexGroup);
		this.disposables.push(this.workingTreeGroup);

		this.disposables.push(new AutoFetcher(this, globalState));

		// https://github.com/Microsoft/vscode/issues/39039
		const onSuccessfulPush = filterEvent(this.onDidRunOperation, e => e.operation === Operation.Push && !e.error);
		onSuccessfulPush(() => {
			const gitConfig = workspace.getConfiguration('git');

			if (gitConfig.get<boolean>('showPushSuccessNotification')) {
				window.showInformationMessage(localize('push success', "Successfully pushed."));
			}
		}, null, this.disposables);

		const statusBar = new StatusBarCommands(this);
		this.disposables.push(statusBar);
		statusBar.onDidChange(() => this._sourceControl.statusBarCommands = statusBar.commands, null, this.disposables);
		this._sourceControl.statusBarCommands = statusBar.commands;

		const progressManager = new ProgressManager(this);
		this.disposables.push(progressManager);

		this.updateCommitTemplate();
		this.status();
	}

	validateInput(text: string, position: number): SourceControlInputBoxValidation | undefined {
		if (this.rebaseCommit) {
			if (this.rebaseCommit.message !== text) {
				return {
					message: localize('commit in rebase', "It's not possible to change the commit message in the middle of a rebase. Please complete the rebase operation and use interactive rebase instead."),
					type: SourceControlInputBoxValidationType.Warning
				};
			}
		}

		const config = workspace.getConfiguration('git');
		const setting = config.get<'always' | 'warn' | 'off'>('inputValidation');

		if (setting === 'off') {
			return;
		}

		if (/^\s+$/.test(text)) {
			return {
				message: localize('commitMessageWhitespacesOnlyWarning', "Current commit message only contains whitespace characters"),
				type: SourceControlInputBoxValidationType.Warning
			};
		}

		let start = 0, end;
		let match: RegExpExecArray | null;
		const regex = /\r?\n/g;

		while ((match = regex.exec(text)) && position > match.index) {
			start = match.index + match[0].length;
		}

		end = match ? match.index : text.length;

		const line = text.substring(start, end);
		const threshold = Math.max(config.get<number>('inputValidationLength') || 72, 0) || 72;

		if (line.length <= threshold) {
			if (setting !== 'always') {
				return;
			}

			return {
				message: localize('commitMessageCountdown', "{0} characters left in current line", threshold - line.length),
				type: SourceControlInputBoxValidationType.Information
			};
		} else {
			return {
				message: localize('commitMessageWarning', "{0} characters over {1} in current line", line.length - threshold, threshold),
				type: SourceControlInputBoxValidationType.Warning
			};
		}
	}

	provideOriginalResource(uri: Uri): Uri | undefined {
		if (uri.scheme !== 'file') {
			return;
		}

		return toGitUri(uri, '', { replaceFileExtension: true });
	}

	private async updateCommitTemplate(): Promise<void> {
		try {
			this._sourceControl.commitTemplate = await this.repository.getCommitTemplate();
		} catch (e) {
			// noop
		}
	}

	getConfigs(): Promise<{ key: string; value: string; }[]> {
		return this.run(Operation.Config, () => this.repository.getConfigs('local'));
	}

	getConfig(key: string): Promise<string> {
		return this.run(Operation.Config, () => this.repository.config('local', key));
	}

	setConfig(key: string, value: string): Promise<string> {
		return this.run(Operation.Config, () => this.repository.config('local', key, value));
	}

	@throttle
	async status(): Promise<void> {
		await this.run(Operation.Status);
	}

	diff(cached?: boolean): Promise<string> {
		return this.run(Operation.Diff, () => this.repository.diff(cached));
	}

	diffWithHEAD(path: string): Promise<string> {
		return this.run(Operation.Diff, () => this.repository.diffWithHEAD(path));
	}

	diffWith(ref: string, path: string): Promise<string> {
		return this.run(Operation.Diff, () => this.repository.diffWith(ref, path));
	}

	diffIndexWithHEAD(path: string): Promise<string> {
		return this.run(Operation.Diff, () => this.repository.diffIndexWithHEAD(path));
	}

	diffIndexWith(ref: string, path: string): Promise<string> {
		return this.run(Operation.Diff, () => this.repository.diffIndexWith(ref, path));
	}

	diffBlobs(object1: string, object2: string): Promise<string> {
		return this.run(Operation.Diff, () => this.repository.diffBlobs(object1, object2));
	}

	diffBetween(ref1: string, ref2: string, path: string): Promise<string> {
		return this.run(Operation.Diff, () => this.repository.diffBetween(ref1, ref2, path));
	}

	getMergeBase(ref1: string, ref2: string): Promise<string> {
		return this.run(Operation.MergeBase, () => this.repository.getMergeBase(ref1, ref2));
	}

	async hashObject(data: string): Promise<string> {
		return this.run(Operation.HashObject, () => this.repository.hashObject(data));
	}

	async add(resources: Uri[]): Promise<void> {
		await this.run(Operation.Add, () => this.repository.add(resources.map(r => r.fsPath)));
	}

	async rm(resources: Uri[]): Promise<void> {
		await this.run(Operation.Remove, () => this.repository.rm(resources.map(r => r.fsPath)));
	}

	async stage(resource: Uri, contents: string): Promise<void> {
		const relativePath = path.relative(this.repository.root, resource.fsPath).replace(/\\/g, '/');
		await this.run(Operation.Stage, () => this.repository.stage(relativePath, contents));
		this._onDidChangeOriginalResource.fire(resource);
	}

	async revert(resources: Uri[]): Promise<void> {
		await this.run(Operation.RevertFiles, () => this.repository.revert('HEAD', resources.map(r => r.fsPath)));
	}

	async commit(message: string, opts: CommitOptions = Object.create(null)): Promise<void> {
		if (this.rebaseCommit) {
			await this.run(Operation.RebaseContinue, async () => {
				if (opts.all) {
					await this.repository.add([]);
				}

				await this.repository.rebaseContinue();
			});
		} else {
			await this.run(Operation.Commit, async () => {
				if (opts.all) {
					await this.repository.add([]);
				}

				await this.repository.commit(message, opts);
			});
		}
	}

	async clean(resources: Uri[]): Promise<void> {
		await this.run(Operation.Clean, async () => {
			const toClean: string[] = [];
			const toCheckout: string[] = [];
			const submodulesToUpdate: string[] = [];

			resources.forEach(r => {
				const fsPath = r.fsPath;

				for (const submodule of this.submodules) {
					if (path.join(this.root, submodule.path) === fsPath) {
						submodulesToUpdate.push(fsPath);
						return;
					}
				}

				const raw = r.toString();
				const scmResource = find(this.workingTreeGroup.resourceStates, sr => sr.resourceUri.toString() === raw);

				if (!scmResource) {
					return;
				}

				switch (scmResource.type) {
					case Status.UNTRACKED:
					case Status.IGNORED:
						toClean.push(fsPath);
						break;

					default:
						toCheckout.push(fsPath);
						break;
				}
			});

			const promises: Promise<void>[] = [];

			if (toClean.length > 0) {
				promises.push(this.repository.clean(toClean));
			}

			if (toCheckout.length > 0) {
				promises.push(this.repository.checkout('', toCheckout));
			}

			if (submodulesToUpdate.length > 0) {
				promises.push(this.repository.updateSubmodules(submodulesToUpdate));
			}

			await Promise.all(promises);
		});
	}

	async branch(name: string, _checkout: boolean, _ref?: string): Promise<void> {
		await this.run(Operation.Branch, () => this.repository.branch(name, _checkout, _ref));
	}

	async deleteBranch(name: string, force?: boolean): Promise<void> {
		await this.run(Operation.DeleteBranch, () => this.repository.deleteBranch(name, force));
	}

	async renameBranch(name: string): Promise<void> {
		await this.run(Operation.RenameBranch, () => this.repository.renameBranch(name));
	}

	async getBranch(name: string): Promise<Branch> {
		return await this.run(Operation.GetBranch, () => this.repository.getBranch(name));
	}

	async setBranchUpstream(name: string, upstream: string): Promise<void> {
		await this.run(Operation.SetBranchUpstream, () => this.repository.setBranchUpstream(name, upstream));
	}

	async merge(ref: string): Promise<void> {
		await this.run(Operation.Merge, () => this.repository.merge(ref));
	}

	async tag(name: string, message?: string): Promise<void> {
		await this.run(Operation.Tag, () => this.repository.tag(name, message));
	}

	async checkout(treeish: string): Promise<void> {
		await this.run(Operation.Checkout, () => this.repository.checkout(treeish, []));
	}

	async checkoutTracking(treeish: string): Promise<void> {
		await this.run(Operation.CheckoutTracking, () => this.repository.checkout(treeish, [], { track: true }));
	}

	async getCommit(ref: string): Promise<Commit> {
		return await this.repository.getCommit(ref);
	}

	async reset(treeish: string, hard?: boolean): Promise<void> {
		await this.run(Operation.Reset, () => this.repository.reset(treeish, hard));
	}

	async deleteRef(ref: string): Promise<void> {
		await this.run(Operation.DeleteRef, () => this.repository.deleteRef(ref));
	}

	async addRemote(name: string, url: string): Promise<void> {
		await this.run(Operation.Remote, () => this.repository.addRemote(name, url));
	}

	async removeRemote(name: string): Promise<void> {
		await this.run(Operation.Remote, () => this.repository.removeRemote(name));
	}

	@throttle
	async fetchDefault(): Promise<void> {
		await this.run(Operation.Fetch, () => this.repository.fetch());
	}

	@throttle
	async fetchPrune(): Promise<void> {
		await this.run(Operation.Fetch, () => this.repository.fetch({ prune: true }));
	}

	@throttle
	async fetchAll(): Promise<void> {
		await this.run(Operation.Fetch, () => this.repository.fetch({ all: true }));
	}

	async fetch(remote?: string, ref?: string): Promise<void> {
		await this.run(Operation.Fetch, () => this.repository.fetch({ remote, ref }));
	}

	@throttle
	async pullWithRebase(head: Branch | undefined): Promise<void> {
		let remote: string | undefined;
		let branch: string | undefined;

		if (head && head.name && head.upstream) {
			remote = head.upstream.remote;
			branch = `${head.upstream.name}`;
		}

		const config = workspace.getConfiguration('git', Uri.file(this.root));
		const fetchOnPull = config.get<boolean>('fetchOnPull');

		if (fetchOnPull) {
			await this.run(Operation.Pull, () => this.repository.pull(true));
		} else {
			await this.run(Operation.Pull, () => this.repository.pull(true, remote, branch));
		}
	}

	@throttle
	async pull(head?: Branch): Promise<void> {
		let remote: string | undefined;
		let branch: string | undefined;

		if (head && head.name && head.upstream) {
			remote = head.upstream.remote;
			branch = `${head.upstream.name}`;
		}

		const config = workspace.getConfiguration('git', Uri.file(this.root));
		const fetchOnPull = config.get<boolean>('fetchOnPull');

		if (fetchOnPull) {
			await this.run(Operation.Pull, () => this.repository.pull(false));
		} else {
			await this.run(Operation.Pull, () => this.repository.pull(false, remote, branch));
		}
	}

	async pullFrom(rebase?: boolean, remote?: string, branch?: string): Promise<void> {
		const config = workspace.getConfiguration('git', Uri.file(this.root));
		const fetchOnPull = config.get<boolean>('fetchOnPull');

		if (fetchOnPull) {
			await this.run(Operation.Pull, () => this.repository.pull(rebase));
		} else {
			await this.run(Operation.Pull, () => this.repository.pull(rebase, remote, branch));
		}
	}

	@throttle
	async push(head: Branch, forcePushMode?: ForcePushMode): Promise<void> {
		let remote: string | undefined;
		let branch: string | undefined;

		if (head && head.name && head.upstream) {
			remote = head.upstream.remote;
			branch = `${head.name}:${head.upstream.name}`;
		}

		await this.run(Operation.Push, () => this.repository.push(remote, branch, undefined, undefined, forcePushMode));
	}

	async pushTo(remote?: string, name?: string, setUpstream: boolean = false, forcePushMode?: ForcePushMode): Promise<void> {
		await this.run(Operation.Push, () => this.repository.push(remote, name, setUpstream, undefined, forcePushMode));
	}

	async pushTags(remote?: string, forcePushMode?: ForcePushMode): Promise<void> {
		await this.run(Operation.Push, () => this.repository.push(remote, undefined, false, true, forcePushMode));
	}

	@throttle
	sync(head: Branch): Promise<void> {
		return this._sync(head, false);
	}

	@throttle
	async syncRebase(head: Branch): Promise<void> {
		return this._sync(head, true);
	}

	private async _sync(head: Branch, rebase: boolean): Promise<void> {
		let remoteName: string | undefined;
		let pullBranch: string | undefined;
		let pushBranch: string | undefined;

		if (head.name && head.upstream) {
			remoteName = head.upstream.remote;
			pullBranch = `${head.upstream.name}`;
			pushBranch = `${head.name}:${head.upstream.name}`;
		}

		await this.run(Operation.Sync, async () => {
			const config = workspace.getConfiguration('git', Uri.file(this.root));
			const fetchOnPull = config.get<boolean>('fetchOnPull');

			if (fetchOnPull) {
				await this.repository.pull(rebase);
			} else {
				await this.repository.pull(rebase, remoteName, pullBranch);
			}

			const remote = this.remotes.find(r => r.name === remoteName);

			if (remote && remote.isReadOnly) {
				return;
			}

			const shouldPush = this.HEAD && (typeof this.HEAD.ahead === 'number' ? this.HEAD.ahead > 0 : true);

			if (shouldPush) {
				await this.repository.push(remoteName, pushBranch);
			}
		});
	}

	async show(ref: string, filePath: string): Promise<string> {
		return await this.run(Operation.Show, async () => {
			const relativePath = path.relative(this.repository.root, filePath).replace(/\\/g, '/');
			const configFiles = workspace.getConfiguration('files', Uri.file(filePath));
			const defaultEncoding = configFiles.get<string>('encoding');
			const autoGuessEncoding = configFiles.get<boolean>('autoGuessEncoding');

			try {
				return await this.repository.bufferString(`${ref}:${relativePath}`, defaultEncoding, autoGuessEncoding);
			} catch (err) {
				if (err.gitErrorCode === GitErrorCodes.WrongCase) {
					const gitRelativePath = await this.repository.getGitRelativePath(ref, relativePath);
					return await this.repository.bufferString(`${ref}:${gitRelativePath}`, defaultEncoding, autoGuessEncoding);
				}

				throw err;
			}
		});
	}

	async buffer(ref: string, filePath: string): Promise<Buffer> {
		return this.run(Operation.Show, () => {
			const relativePath = path.relative(this.repository.root, filePath).replace(/\\/g, '/');
			return this.repository.buffer(`${ref}:${relativePath}`);
		});
	}

	getObjectDetails(ref: string, filePath: string): Promise<{ mode: string, object: string, size: number }> {
		return this.run(Operation.GetObjectDetails, () => this.repository.getObjectDetails(ref, filePath));
	}

	detectObjectType(object: string): Promise<{ mimetype: string, encoding?: string }> {
		return this.run(Operation.Show, () => this.repository.detectObjectType(object));
	}

	async apply(patch: string, reverse?: boolean): Promise<void> {
		return await this.run(Operation.Apply, () => this.repository.apply(patch, reverse));
	}

	async getStashes(): Promise<Stash[]> {
		return await this.repository.getStashes();
	}

	async createStash(message?: string, includeUntracked?: boolean): Promise<void> {
		return await this.run(Operation.Stash, () => this.repository.createStash(message, includeUntracked));
	}

	async popStash(index?: number): Promise<void> {
		return await this.run(Operation.Stash, () => this.repository.popStash(index));
	}

	async applyStash(index?: number): Promise<void> {
		return await this.run(Operation.Stash, () => this.repository.applyStash(index));
	}

	async getCommitTemplate(): Promise<string> {
		return await this.run(Operation.GetCommitTemplate, async () => this.repository.getCommitTemplate());
	}

	async ignore(files: Uri[]): Promise<void> {
		return await this.run(Operation.Ignore, async () => {
			const ignoreFile = `${this.repository.root}${path.sep}.gitignore`;
			const textToAppend = files
				.map(uri => path.relative(this.repository.root, uri.fsPath).replace(/\\/g, '/'))
				.join('\n');

			const document = await new Promise(c => fs.exists(ignoreFile, c))
				? await workspace.openTextDocument(ignoreFile)
				: await workspace.openTextDocument(Uri.file(ignoreFile).with({ scheme: 'untitled' }));

			await window.showTextDocument(document);

			const edit = new WorkspaceEdit();
			const lastLine = document.lineAt(document.lineCount - 1);
			const text = lastLine.isEmptyOrWhitespace ? `${textToAppend}\n` : `\n${textToAppend}\n`;

			edit.insert(document.uri, lastLine.range.end, text);
			await workspace.applyEdit(edit);
			await document.save();
		});
	}

	checkIgnore(filePaths: string[]): Promise<Set<string>> {
		return this.run(Operation.CheckIgnore, () => {
			return new Promise<Set<string>>((resolve, reject) => {

				filePaths = filePaths
					.filter(filePath => isDescendant(this.root, filePath));

				if (filePaths.length === 0) {
					// nothing left
					return resolve(new Set<string>());
				}

				// https://git-scm.com/docs/git-check-ignore#git-check-ignore--z
				const child = this.repository.stream(['check-ignore', '-z', '--stdin'], { stdio: [null, null, null] });
				child.stdin.end(filePaths.join('\0'), 'utf8');

				const onExit = (exitCode: number) => {
					if (exitCode === 1) {
						// nothing ignored
						resolve(new Set<string>());
					} else if (exitCode === 0) {
						// paths are separated by the null-character
						resolve(new Set<string>(data.split('\0')));
					} else {
						if (/ is in submodule /.test(stderr)) {
							reject(new GitError({ stdout: data, stderr, exitCode, gitErrorCode: GitErrorCodes.IsInSubmodule }));
						} else {
							reject(new GitError({ stdout: data, stderr, exitCode }));
						}
					}
				};

				let data = '';
				const onStdoutData = (raw: string) => {
					data += raw;
				};

				child.stdout.setEncoding('utf8');
				child.stdout.on('data', onStdoutData);

				let stderr: string = '';
				child.stderr.setEncoding('utf8');
				child.stderr.on('data', raw => stderr += raw);

				child.on('error', reject);
				child.on('exit', onExit);
			});
		});
	}

	private async run<T>(operation: Operation, runOperation: () => Promise<T> = () => Promise.resolve<any>(null)): Promise<T> {
		if (this.state !== RepositoryState.Idle) {
			throw new Error('Repository not initialized');
		}

		let error: any = null;

		this._operations.start(operation);
		this._onRunOperation.fire(operation);

		try {
			const result = await this.retryRun(operation, runOperation);

			if (!isReadOnly(operation)) {
				await this.updateModelState();
			}

			return result;
		} catch (err) {
			error = err;

			if (err.gitErrorCode === GitErrorCodes.NotAGitRepository) {
				this.state = RepositoryState.Disposed;
			}

			throw err;
		} finally {
			this._operations.end(operation);
			this._onDidRunOperation.fire({ operation, error });
		}
	}

	private async retryRun<T>(operation: Operation, runOperation: () => Promise<T> = () => Promise.resolve<any>(null)): Promise<T> {
		let attempt = 0;

		while (true) {
			try {
				attempt++;
				return await runOperation();
			} catch (err) {
				const shouldRetry = attempt <= 10 && (
					(err.gitErrorCode === GitErrorCodes.RepositoryIsLocked)
					|| ((operation === Operation.Pull || operation === Operation.Sync || operation === Operation.Fetch) && (err.gitErrorCode === GitErrorCodes.CantLockRef || err.gitErrorCode === GitErrorCodes.CantRebaseMultipleBranches))
				);

				if (shouldRetry) {
					// quatratic backoff
					await timeout(Math.pow(attempt, 2) * 50);
				} else {
					throw err;
				}
			}
		}
	}

	private static KnownHugeFolderNames = ['node_modules'];

	private async findKnownHugeFolderPathsToIgnore(): Promise<string[]> {
		const folderPaths: string[] = [];

		for (const folderName of Repository.KnownHugeFolderNames) {
			const folderPath = path.join(this.repository.root, folderName);

			if (await new Promise<boolean>(c => fs.exists(folderPath, c))) {
				folderPaths.push(folderPath);
			}
		}

		const ignored = await this.checkIgnore(folderPaths);

		return folderPaths.filter(p => !ignored.has(p));
	}

	@throttle
	private async updateModelState(): Promise<void> {
		const { status, didHitLimit } = await this.repository.getStatus(100);
		const config = workspace.getConfiguration('git');
		const shouldIgnore = config.get<boolean>('ignoreLimitWarning') === true;
		const useIcons = !config.get<boolean>('decorations.enabled', true);

		this.isRepositoryHuge = didHitLimit;

		if (didHitLimit && !shouldIgnore && !this.didWarnAboutLimit) {
			const knownHugeFolderPaths = await this.findKnownHugeFolderPathsToIgnore();
			const gitWarn = localize('huge', "The git repository at '{0}' has too many active changes, only a subset of Git features will be enabled.", this.repository.root);
			const neverAgain = { title: localize('neveragain', "Don't Show Again") };

			if (knownHugeFolderPaths.length > 0) {
				const folderPath = knownHugeFolderPaths[0];
				const folderName = path.basename(folderPath);

				const addKnown = localize('add known', "Would you like to add '{0}' to .gitignore?", folderName);
				const yes = { title: localize('yes', "Yes") };

				const result = await window.showWarningMessage(`${gitWarn} ${addKnown}`, yes, neverAgain);

				if (result === neverAgain) {
					config.update('ignoreLimitWarning', true, false);
					this.didWarnAboutLimit = true;
				} else if (result === yes) {
					this.ignore([Uri.file(folderPath)]);
				}
			} else {
				const result = await window.showWarningMessage(gitWarn, neverAgain);

				if (result === neverAgain) {
					config.update('ignoreLimitWarning', true, false);
				}

				this.didWarnAboutLimit = true;
			}
		}

		let HEAD: Branch | undefined;

		try {
			HEAD = await this.repository.getHEAD();

			if (HEAD.name) {
				try {
					HEAD = await this.repository.getBranch(HEAD.name);
				} catch (err) {
					// noop
				}
			}
		} catch (err) {
			// noop
		}

		const [refs, remotes, submodules, rebaseCommit] = await Promise.all([this.repository.getRefs(), this.repository.getRemotes(), this.repository.getSubmodules(), this.getRebaseCommit()]);

		this._HEAD = HEAD;
		this._refs = refs;
		this._remotes = remotes;
		this._submodules = submodules;
		this.rebaseCommit = rebaseCommit;

		const index: Resource[] = [];
		const workingTree: Resource[] = [];
		const merge: Resource[] = [];

		status.forEach(raw => {
			const uri = Uri.file(path.join(this.repository.root, raw.path));
			const renameUri = raw.rename ? Uri.file(path.join(this.repository.root, raw.rename)) : undefined;

			switch (raw.x + raw.y) {
				case '??': return workingTree.push(new Resource(ResourceGroupType.WorkingTree, uri, Status.UNTRACKED, useIcons));
				case '!!': return workingTree.push(new Resource(ResourceGroupType.WorkingTree, uri, Status.IGNORED, useIcons));
				case 'DD': return merge.push(new Resource(ResourceGroupType.Merge, uri, Status.BOTH_DELETED, useIcons));
				case 'AU': return merge.push(new Resource(ResourceGroupType.Merge, uri, Status.ADDED_BY_US, useIcons));
				case 'UD': return merge.push(new Resource(ResourceGroupType.Merge, uri, Status.DELETED_BY_THEM, useIcons));
				case 'UA': return merge.push(new Resource(ResourceGroupType.Merge, uri, Status.ADDED_BY_THEM, useIcons));
				case 'DU': return merge.push(new Resource(ResourceGroupType.Merge, uri, Status.DELETED_BY_US, useIcons));
				case 'AA': return merge.push(new Resource(ResourceGroupType.Merge, uri, Status.BOTH_ADDED, useIcons));
				case 'UU': return merge.push(new Resource(ResourceGroupType.Merge, uri, Status.BOTH_MODIFIED, useIcons));
			}

			switch (raw.x) {
				case 'M': index.push(new Resource(ResourceGroupType.Index, uri, Status.INDEX_MODIFIED, useIcons)); break;
				case 'A': index.push(new Resource(ResourceGroupType.Index, uri, Status.INDEX_ADDED, useIcons)); break;
				case 'D': index.push(new Resource(ResourceGroupType.Index, uri, Status.INDEX_DELETED, useIcons)); break;
				case 'R': index.push(new Resource(ResourceGroupType.Index, uri, Status.INDEX_RENAMED, useIcons, renameUri)); break;
				case 'C': index.push(new Resource(ResourceGroupType.Index, uri, Status.INDEX_COPIED, useIcons, renameUri)); break;
			}

			switch (raw.y) {
				case 'M': workingTree.push(new Resource(ResourceGroupType.WorkingTree, uri, Status.MODIFIED, useIcons, renameUri)); break;
				case 'D': workingTree.push(new Resource(ResourceGroupType.WorkingTree, uri, Status.DELETED, useIcons, renameUri)); break;
				case 'A': workingTree.push(new Resource(ResourceGroupType.WorkingTree, uri, Status.INTENT_TO_ADD, useIcons, renameUri)); break;
			}
			return undefined;
		});

		// set resource groups
		this.mergeGroup.resourceStates = merge;
		this.indexGroup.resourceStates = index;
		this.workingTreeGroup.resourceStates = workingTree;

		// set count badge
		const countBadge = workspace.getConfiguration('git').get<string>('countBadge');
		let count = merge.length + index.length + workingTree.length;

		switch (countBadge) {
			case 'off': count = 0; break;
			case 'tracked': count = count - workingTree.filter(r => r.type === Status.UNTRACKED || r.type === Status.IGNORED).length; break;
		}

		this._sourceControl.count = count;

		// Disable `Discard All Changes` for "fresh" repositories
		// https://github.com/Microsoft/vscode/issues/43066
		const isFreshRepository = !this._HEAD || !this._HEAD.commit;

		if (this.isFreshRepository !== isFreshRepository) {
			commands.executeCommand('setContext', 'gitFreshRepository', isFreshRepository);
			this.isFreshRepository = isFreshRepository;
		}

		this._onDidChangeStatus.fire();
	}

	private async getRebaseCommit(): Promise<Commit | undefined> {
		const rebaseHeadPath = path.join(this.repository.root, '.git', 'REBASE_HEAD');
		const rebaseApplyPath = path.join(this.repository.root, '.git', 'rebase-apply');
		const rebaseMergePath = path.join(this.repository.root, '.git', 'rebase-merge');

		try {
			const [rebaseApplyExists, rebaseMergePathExists, rebaseHead] = await Promise.all([
				new Promise<boolean>(c => fs.exists(rebaseApplyPath, c)),
				new Promise<boolean>(c => fs.exists(rebaseMergePath, c)),
				new Promise<string>((c, e) => fs.readFile(rebaseHeadPath, 'utf8', (err, result) => err ? e(err) : c(result)))
			]);
			if (!rebaseApplyExists && !rebaseMergePathExists) {
				return undefined;
			}
			return await this.getCommit(rebaseHead.trim());
		} catch (err) {
			return undefined;
		}
	}

	private onFSChange(_uri: Uri): void {
		const config = workspace.getConfiguration('git');
		const autorefresh = config.get<boolean>('autorefresh');

		if (!autorefresh) {
			return;
		}

		if (this.isRepositoryHuge) {
			return;
		}

		if (!this.operations.isIdle()) {
			return;
		}

		this.eventuallyUpdateWhenIdleAndWait();
	}

	@debounce(1000)
	private eventuallyUpdateWhenIdleAndWait(): void {
		this.updateWhenIdleAndWait();
	}

	@throttle
	private async updateWhenIdleAndWait(): Promise<void> {
		await this.whenIdleAndFocused();
		await this.status();
		await timeout(5000);
	}

	async whenIdleAndFocused(): Promise<void> {
		while (true) {
			if (!this.operations.isIdle()) {
				await eventToPromise(this.onDidRunOperation);
				continue;
			}

			if (!window.state.focused) {
				const onDidFocusWindow = filterEvent(window.onDidChangeWindowState, e => e.focused);
				await eventToPromise(onDidFocusWindow);
				continue;
			}

			return;
		}
	}

	get headLabel(): string {
		const HEAD = this.HEAD;

		if (!HEAD) {
			return '';
		}

		const tag = this.refs.filter(iref => iref.type === RefType.Tag && iref.commit === HEAD.commit)[0];
		const tagName = tag && tag.name;
		const head = HEAD.name || tagName || (HEAD.commit || '').substr(0, 8);

		return head
			+ (this.workingTreeGroup.resourceStates.length > 0 ? '*' : '')
			+ (this.indexGroup.resourceStates.length > 0 ? '+' : '')
			+ (this.mergeGroup.resourceStates.length > 0 ? '!' : '');
	}

	get syncLabel(): string {
		if (!this.HEAD
			|| !this.HEAD.name
			|| !this.HEAD.commit
			|| !this.HEAD.upstream
			|| !(this.HEAD.ahead || this.HEAD.behind)
		) {
			return '';
		}

		const remoteName = this.HEAD && this.HEAD.remote || this.HEAD.upstream.remote;
		const remote = this.remotes.find(r => r.name === remoteName);

		if (remote && remote.isReadOnly) {
			return `${this.HEAD.behind}↓`;
		}

		return `${this.HEAD.behind}↓ ${this.HEAD.ahead}↑`;
	}

	dispose(): void {
		this.disposables = dispose(this.disposables);
	}
}<|MERGE_RESOLUTION|>--- conflicted
+++ resolved
@@ -29,31 +29,6 @@
 	Disposed
 }
 
-<<<<<<< HEAD
-=======
-export const enum Status {
-	INDEX_MODIFIED,
-	INDEX_ADDED,
-	INDEX_DELETED,
-	INDEX_RENAMED,
-	INDEX_COPIED,
-
-	MODIFIED,
-	DELETED,
-	UNTRACKED,
-	IGNORED,
-	INTENT_TO_ADD,
-
-	ADDED_BY_US,
-	ADDED_BY_THEM,
-	DELETED_BY_US,
-	DELETED_BY_THEM,
-	BOTH_ADDED,
-	BOTH_DELETED,
-	BOTH_MODIFIED
-}
-
->>>>>>> 9d946009
 export const enum ResourceGroupType {
 	Merge,
 	Index,
