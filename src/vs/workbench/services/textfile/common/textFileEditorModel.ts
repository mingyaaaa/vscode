/*---------------------------------------------------------------------------------------------
 *  Copyright (c) Microsoft Corporation. All rights reserved.
 *  Licensed under the MIT License. See License.txt in the project root for license information.
 *--------------------------------------------------------------------------------------------*/
'use strict';

import nls = require('vs/nls');
import Event, { Emitter } from 'vs/base/common/event';
import { TPromise } from 'vs/base/common/winjs.base';
import { onUnexpectedError } from 'vs/base/common/errors';
import { guessMimeTypes } from 'vs/base/common/mime';
import { toErrorMessage } from 'vs/base/common/errorMessage';
import URI from 'vs/base/common/uri';
import * as assert from 'vs/base/common/assert';
import { IDisposable, dispose } from 'vs/base/common/lifecycle';
import paths = require('vs/base/common/paths');
import diagnostics = require('vs/base/common/diagnostics');
import types = require('vs/base/common/types');
import { IModelContentChangedEvent, IRawText } from 'vs/editor/common/editorCommon';
import { IMode } from 'vs/editor/common/modes';
import { ILifecycleService } from 'vs/platform/lifecycle/common/lifecycle';
import { ITextFileService, IAutoSaveConfiguration, ModelState, ITextFileEditorModel, IModelSaveOptions, ISaveErrorHandler, ISaveParticipant, StateChange, SaveReason } from 'vs/workbench/services/textfile/common/textfiles';
import { EncodingMode, EditorModel } from 'vs/workbench/common/editor';
import { BaseTextEditorModel } from 'vs/workbench/common/editor/textEditorModel';
import { IBackupFileService } from 'vs/workbench/services/backup/common/backup';
import { IFileService, IFileStat, IFileOperationResult, FileOperationResult } from 'vs/platform/files/common/files';
import { IInstantiationService } from 'vs/platform/instantiation/common/instantiation';
import { IMessageService, Severity } from 'vs/platform/message/common/message';
import { IModeService } from 'vs/editor/common/services/modeService';
import { IModelService } from 'vs/editor/common/services/modelService';
import { ITelemetryService, anonymize } from 'vs/platform/telemetry/common/telemetry';

/**
 * The text file editor model listens to changes to its underlying code editor model and saves these changes through the file service back to the disk.
 */
export class TextFileEditorModel extends BaseTextEditorModel implements ITextFileEditorModel {

	public static ID = 'workbench.editors.files.textFileEditorModel';

	private static saveErrorHandler: ISaveErrorHandler;
	private static saveParticipant: ISaveParticipant;

	private resource: URI;
	private contentEncoding: string; 			// encoding as reported from disk
	private preferredEncoding: string;			// encoding as chosen by the user
	private dirty: boolean;
	private versionId: number;
	private bufferSavedVersionId: number;
	private versionOnDiskStat: IFileStat;
	private toDispose: IDisposable[];
	private blockModelContentChange: boolean;
	private autoSaveAfterMillies: number;
	private autoSaveAfterMilliesEnabled: boolean;
	private autoSavePromises: TPromise<void>[];
	private mapPendingSaveToVersionId: { [versionId: string]: TPromise<void> };
	private disposed: boolean;
	private inConflictResolutionMode: boolean;
	private inErrorMode: boolean;
	private lastSaveAttemptTime: number;
	private createTextEditorModelPromise: TPromise<TextFileEditorModel>;
	private _onDidContentChange: Emitter<void>;
	private _onDidStateChange: Emitter<StateChange>;

	constructor(
		resource: URI,
		preferredEncoding: string,
		@IMessageService private messageService: IMessageService,
		@IModeService modeService: IModeService,
		@IModelService modelService: IModelService,
		@IFileService private fileService: IFileService,
		@ILifecycleService private lifecycleService: ILifecycleService,
		@IInstantiationService private instantiationService: IInstantiationService,
		@ITelemetryService private telemetryService: ITelemetryService,
		@ITextFileService private textFileService: ITextFileService,
		@IBackupFileService private backupFileService: IBackupFileService
	) {
		super(modelService, modeService);

		assert.ok(resource.scheme === 'file', 'TextFileEditorModel can only handle file:// resources.');

		this.resource = resource;
		this.toDispose = [];
		this._onDidContentChange = new Emitter<void>();
		this._onDidStateChange = new Emitter<StateChange>();
		this.toDispose.push(this._onDidContentChange);
		this.toDispose.push(this._onDidStateChange);
		this.preferredEncoding = preferredEncoding;
		this.dirty = false;
		this.autoSavePromises = [];
		this.versionId = 0;
		this.lastSaveAttemptTime = 0;
		this.mapPendingSaveToVersionId = {};

		this.updateAutoSaveConfiguration(textFileService.getAutoSaveConfiguration());

		this.registerListeners();
	}

	private registerListeners(): void {
		this.toDispose.push(this.textFileService.onAutoSaveConfigurationChange(config => this.updateAutoSaveConfiguration(config)));
		this.toDispose.push(this.textFileService.onFilesAssociationChange(e => this.onFilesAssociationChange()));
	}

	private updateAutoSaveConfiguration(config: IAutoSaveConfiguration): void {
		if (typeof config.autoSaveDelay === 'number' && config.autoSaveDelay > 0) {
			this.autoSaveAfterMillies = config.autoSaveDelay;
			this.autoSaveAfterMilliesEnabled = true;
		} else {
			this.autoSaveAfterMillies = void 0;
			this.autoSaveAfterMilliesEnabled = false;
		}
	}

	private onFilesAssociationChange(): void {
		this.updateTextEditorModelMode();
	}

	public get onDidContentChange(): Event<void> {
		return this._onDidContentChange.event;
	}

	public get onDidStateChange(): Event<StateChange> {
		return this._onDidStateChange.event;
	}

	/**
	 * Set a save error handler to install code that executes when save errors occur.
	 */
	public static setSaveErrorHandler(handler: ISaveErrorHandler): void {
		TextFileEditorModel.saveErrorHandler = handler;
	}

	/**
	 * Set a save participant handler to react on models getting saved.
	 */
	public static setSaveParticipant(handler: ISaveParticipant): void {
		TextFileEditorModel.saveParticipant = handler;
	}

	/**
	 * When set, will disable any saving (including auto save) until the model is loaded again. This allows to resolve save conflicts
	 * without running into subsequent save errors when editing the model.
	 */
	public setConflictResolutionMode(): void {
		diag('setConflictResolutionMode() - enabled conflict resolution mode', this.resource, new Date());

		this.inConflictResolutionMode = true;
	}

	/**
	 * Answers if this model is currently in conflic resolution mode or not.
	 */
	public isInConflictResolutionMode(): boolean {
		return this.inConflictResolutionMode;
	}

	/**
	 * Discards any local changes and replaces the model with the contents of the version on disk.
	 */
	public revert(): TPromise<void> {
		if (!this.isResolved()) {
			return TPromise.as<void>(null);
		}

		// Cancel any running auto-saves
		this.cancelAutoSavePromises();

		// Unset flags
		const undo = this.setDirty(false);

		// Reload
		return this.load(true /* force */).then(() => {

			// Emit file change event
			this._onDidStateChange.fire(StateChange.REVERTED);
		}, (error) => {

			// FileNotFound means the file got deleted meanwhile, so emit revert event because thats ok
			if ((<IFileOperationResult>error).fileOperationResult === FileOperationResult.FILE_NOT_FOUND) {
				this._onDidStateChange.fire(StateChange.REVERTED);
			}

			// Set flags back to previous values, we are still dirty if revert failed and we where
			else {
				undo();
			}

			return TPromise.wrapError(error);
		});
	}

	public load(force?: boolean /* bypass any caches and really go to disk */): TPromise<EditorModel> {
		diag('load() - enter', this.resource, new Date());

		// It is very important to not reload the model when the model is dirty. We only want to reload the model from the disk
		// if no save is pending to avoid data loss. This might cause a save conflict in case the file has been modified on the disk
		// meanwhile, but this is a very low risk.
		if (this.dirty) {
			diag('load() - exit - without loading because model is dirty', this.resource, new Date());

			return TPromise.as(this);
		}

		// Decide on etag
		let etag: string;
		if (force) {
			etag = undefined; // bypass cache if force loading is true
		} else if (this.versionOnDiskStat) {
			etag = this.versionOnDiskStat.etag; // otherwise respect etag to support caching
		}

		// Resolve Content
		return this.textFileService.resolveTextContent(this.resource, { acceptTextOnly: true, etag: etag, encoding: this.preferredEncoding }).then((content) => {
			diag('load() - resolved content', this.resource, new Date());

			// Telemetry
			this.telemetryService.publicLog('fileGet', { mimeType: guessMimeTypes(this.resource.fsPath).join(', '), ext: paths.extname(this.resource.fsPath), path: anonymize(this.resource.fsPath) });

			// Update our resolved disk stat model
			const resolvedStat: IFileStat = {
				resource: this.resource,
				name: content.name,
				mtime: content.mtime,
				etag: content.etag,
				isDirectory: false,
				hasChildren: false,
				children: void 0,
			};
			this.updateVersionOnDiskStat(resolvedStat);

			// Keep the original encoding to not loose it when saving
			const oldEncoding = this.contentEncoding;
			this.contentEncoding = content.encoding;

			// Handle events if encoding changed
			if (this.preferredEncoding) {
				this.updatePreferredEncoding(this.contentEncoding); // make sure to reflect the real encoding of the file (never out of sync)
			} else if (oldEncoding !== this.contentEncoding) {
				this._onDidStateChange.fire(StateChange.ENCODING);
			}

			// Update Existing Model
			if (this.textEditorModel) {
				diag('load() - updated text editor model', this.resource, new Date());

				this.setDirty(false); // Ensure we are not tracking a stale state

				this.blockModelContentChange = true;
				try {
					this.updateTextEditorModel(content.value);
				} finally {
					this.blockModelContentChange = false;
				}

				return TPromise.as<EditorModel>(this);
			}

			// Join an existing request to create the editor model to avoid race conditions
			else if (this.createTextEditorModelPromise) {
				diag('load() - join existing text editor model promise', this.resource, new Date());

				return this.createTextEditorModelPromise;
			}

			// Create New Model
			else {
				diag('load() - created text editor model', this.resource, new Date());

<<<<<<< HEAD
				return this.backupFileService.hasBackup(this.resource).then(backupExists => {
					let getContentPromise: TPromise<IRawText>;
=======
				return this.backupFileService.hasTextFileBackup(this.resource).then(backupExists => {
					let resolveBackupPromise: TPromise<IRawText>;

					// Try get restore content, if there is an issue fallback silently to the original file's content
>>>>>>> 62a06327
					if (backupExists) {
						const restoreResource = this.backupFileService.getBackupResource(this.resource);
						const restoreOptions = { acceptTextOnly: true, encoding: 'utf-8' };

						resolveBackupPromise = this.textFileService.resolveTextContent(restoreResource, restoreOptions).then(backup => backup.value, error => content.value);
					} else {
						resolveBackupPromise = TPromise.as(content.value);
					}

					this.createTextEditorModelPromise = resolveBackupPromise.then(fileContent => {
						return this.createTextEditorModel(fileContent, content.resource).then(() => {
							this.createTextEditorModelPromise = null;

							this.setDirty(backupExists); // Ensure we are not tracking a stale state
							this.toDispose.push(this.textEditorModel.onDidChangeRawContent((e: IModelContentChangedEvent) => this.onModelContentChanged(e)));

							return this;
						}, (error) => {
							this.createTextEditorModelPromise = null;

							return TPromise.wrapError(error);
						});
					});

					return this.createTextEditorModelPromise;
				});
			}
		}, (error) => {

			// NotModified status code is expected and can be handled gracefully
			if ((<IFileOperationResult>error).fileOperationResult === FileOperationResult.FILE_NOT_MODIFIED_SINCE) {
				this.setDirty(false); // Ensure we are not tracking a stale state

				return TPromise.as<EditorModel>(this);
			}

			// Otherwise bubble up the error
			return TPromise.wrapError(error);
		});
	}

	protected getOrCreateMode(modeService: IModeService, preferredModeIds: string, firstLineText?: string): TPromise<IMode> {
		return modeService.getOrCreateModeByFilenameOrFirstLine(this.resource.fsPath, firstLineText);
	}

	private onModelContentChanged(e: IModelContentChangedEvent): void {
		diag(`onModelContentChanged(${e.changeType}) - enter`, this.resource, new Date());

		// In any case increment the version id because it tracks the textual content state of the model at all times
		this.versionId++;
		diag(`onModelContentChanged() - new versionId ${this.versionId}`, this.resource, new Date());

		// Ignore if blocking model changes
		if (this.blockModelContentChange) {
			return;
		}

		// The contents changed as a matter of Undo and the version reached matches the saved one
		// In this case we clear the dirty flag and emit a SAVED event to indicate this state.
		// Note: we currently only do this check when auto-save is turned off because there you see
		// a dirty indicator that you want to get rid of when undoing to the saved version.
		if (!this.autoSaveAfterMilliesEnabled && this.textEditorModel.getAlternativeVersionId() === this.bufferSavedVersionId) {
			diag('onModelContentChanged() - model content changed back to last saved version', this.resource, new Date());

			// Clear flags
			const wasDirty = this.dirty;
			this.setDirty(false);

			// Emit event
			if (wasDirty) {
				this._onDidStateChange.fire(StateChange.REVERTED);
			}

			return;
		}

		diag('onModelContentChanged() - model content changed and marked as dirty', this.resource, new Date());

		// Mark as dirty
		this.makeDirty();

		// Start auto save process unless we are in conflict resolution mode and unless it is disabled
		if (this.autoSaveAfterMilliesEnabled) {
			if (!this.inConflictResolutionMode) {
				this.doAutoSave(this.versionId);
			} else {
				diag('makeDirty() - prevented save because we are in conflict resolution mode', this.resource, new Date());
			}
		}

		this._onDidContentChange.fire();
	}

	private makeDirty(): void {

		// Track dirty state and version id
		const wasDirty = this.dirty;
		this.setDirty(true);

		// Emit as Event if we turned dirty
		if (!wasDirty) {
			this._onDidStateChange.fire(StateChange.DIRTY);
		}
	}

	private doAutoSave(versionId: number): TPromise<void> {
		diag(`doAutoSave() - enter for versionId ${versionId}`, this.resource, new Date());

		// Cancel any currently running auto saves to make this the one that succeeds
		this.cancelAutoSavePromises();

		// Create new save promise and keep it
		const promise = TPromise.timeout(this.autoSaveAfterMillies).then(() => {

			// Only trigger save if the version id has not changed meanwhile
			if (versionId === this.versionId) {
				this.doSave(versionId, SaveReason.AUTO); // Very important here to not return the promise because if the timeout promise is canceled it will bubble up the error otherwise - do not change
			}
		});

		this.autoSavePromises.push(promise);

		return promise;
	}

	private cancelAutoSavePromises(): void {
		while (this.autoSavePromises.length) {
			this.autoSavePromises.pop().cancel();
		}
	}

	/**
	 * Saves the current versionId of this editor model if it is dirty.
	 */
	public save(options: IModelSaveOptions = Object.create(null)): TPromise<void> {
		if (!this.isResolved()) {
			return TPromise.as<void>(null);
		}

		diag('save() - enter', this.resource, new Date());

		// Cancel any currently running auto saves to make this the one that succeeds
		this.cancelAutoSavePromises();

		return this.doSave(this.versionId, types.isUndefinedOrNull(options.reason) ? SaveReason.EXPLICIT : options.reason, options.overwriteReadonly, options.overwriteEncoding);
	}

	private doSave(versionId: number, reason: SaveReason, overwriteReadonly?: boolean, overwriteEncoding?: boolean): TPromise<void> {
		diag(`doSave(${versionId}) - enter with versionId ' + versionId`, this.resource, new Date());

		// Lookup any running pending save for this versionId and return it if found
		//
		// Scenario: user invoked the save action multiple times quickly for the same contents
		//           while the save was not yet finished to disk
		//
		const pendingSave = this.mapPendingSaveToVersionId[versionId];
		if (pendingSave) {
			diag(`doSave(${versionId}) - exit - found a pending save for versionId ${versionId}`, this.resource, new Date());

			return pendingSave;
		}

		// Return early if not dirty or version changed meanwhile
		//
		// Scenario A: user invoked save action even though the model is not dirty
		// Scenario B: auto save was triggered for a certain change by the user but meanwhile the user changed
		//             the contents and the version for which auto save was started is no longer the latest.
		//             Thus we avoid spawning multiple auto saves and only take the latest.
		//
		if (!this.dirty || versionId !== this.versionId) {
			diag(`doSave(${versionId}) - exit - because not dirty and/or versionId is different (this.isDirty: ${this.dirty}, this.versionId: ${this.versionId})`, this.resource, new Date());

			return TPromise.as<void>(null);
		}

		// Return if currently saving by scheduling another auto save. Never ever must 2 saves execute at the same time because
		// this can lead to dirty writes and race conditions
		//
		// Scenario: auto save was triggered and is currently busy saving to disk. this takes long enough that another auto save
		//           kicks in. since we never want to trigger 2 saves at the same time, we push out this auto save for the
		//           configured auto save delay assuming that it can proceed next time it triggers.
		//
		if (this.isBusySaving()) {
			diag(`doSave(${versionId}) - exit - because busy saving`, this.resource, new Date());

			// Avoid endless loop here and guard if auto save is disabled
			if (this.autoSaveAfterMilliesEnabled) {
				return this.doAutoSave(versionId);
			}
		}

		// Push all edit operations to the undo stack so that the user has a chance to
		// Ctrl+Z back to the saved version. We only do this when auto-save is turned off
		if (!this.autoSaveAfterMilliesEnabled) {
			this.textEditorModel.pushStackElement();
		}

		// A save participant can still change the model now and since we are so close to saving
		// we do not want to trigger another auto save or similar, so we block this
		// In addition we update our version right after in case it changed because of a model change
		// We DO NOT run any save participant if we are in the shutdown phase and files are being
		// saved as a result of that.
		let saveParticipantPromise = TPromise.as(versionId);
		if (TextFileEditorModel.saveParticipant && !this.lifecycleService.willShutdown) {
			const onCompleteOrError = () => {
				this.blockModelContentChange = false;

				return this.versionId;
			};

			saveParticipantPromise = TPromise.as(undefined).then(() => {
				this.blockModelContentChange = true;

				return TextFileEditorModel.saveParticipant.participate(this, { reason });
			}).then(onCompleteOrError, onCompleteOrError);
		}

		this.mapPendingSaveToVersionId[versionId] = saveParticipantPromise.then(newVersionId => {

			// remove save participant promise from pending saves and update versionId with
			// its new value (if pre-save changes happened)
			delete this.mapPendingSaveToVersionId[versionId];
			versionId = newVersionId;

			// Clear error flag since we are trying to save again
			this.inErrorMode = false;

			// Remember when this model was saved last
			this.lastSaveAttemptTime = Date.now();

			// Save to Disk
			diag(`doSave(${versionId}) - before updateContent()`, this.resource, new Date());
			this.mapPendingSaveToVersionId[versionId] = this.fileService.updateContent(this.versionOnDiskStat.resource, this.getValue(), {
				overwriteReadonly,
				overwriteEncoding,
				mtime: this.versionOnDiskStat.mtime,
				encoding: this.getEncoding(),
				etag: this.versionOnDiskStat.etag
			}).then((stat: IFileStat) => {
				diag(`doSave(${versionId}) - after updateContent()`, this.resource, new Date());

				// Remove from pending saves
				delete this.mapPendingSaveToVersionId[versionId];

				// Telemetry
				this.telemetryService.publicLog('filePUT', { mimeType: guessMimeTypes(this.resource.fsPath).join(', '), ext: paths.extname(this.versionOnDiskStat.resource.fsPath) });

				// Update dirty state unless model has changed meanwhile
				if (versionId === this.versionId) {
					diag(`doSave(${versionId}) - setting dirty to false because versionId did not change`, this.resource, new Date());
					this.setDirty(false);
				} else {
					diag(`doSave(${versionId}) - not setting dirty to false because versionId did change meanwhile`, this.resource, new Date());
				}

				// Updated resolved stat with updated stat, and keep old for event
				this.updateVersionOnDiskStat(stat);

				// Emit File Saved Event
				this._onDidStateChange.fire(StateChange.SAVED);
			}, (error) => {
				diag(`doSave(${versionId}) - exit - resulted in a save error: ${error.toString()}`, this.resource, new Date());

				// Remove from pending saves
				delete this.mapPendingSaveToVersionId[versionId];

				// Flag as error state
				this.inErrorMode = true;

				// Show to user
				this.onSaveError(error);

				// Emit as event
				this._onDidStateChange.fire(StateChange.SAVE_ERROR);
			});

			return this.mapPendingSaveToVersionId[versionId];
		});

		return this.mapPendingSaveToVersionId[versionId];
	}

	private setDirty(dirty: boolean): () => void {
		const wasDirty = this.dirty;
		const wasInConflictResolutionMode = this.inConflictResolutionMode;
		const wasInErrorMode = this.inErrorMode;
		const oldBufferSavedVersionId = this.bufferSavedVersionId;

		if (!dirty) {
			this.dirty = false;
			this.inConflictResolutionMode = false;
			this.inErrorMode = false;

			// we remember the models alternate version id to remember when the version
			// of the model matches with the saved version on disk. we need to keep this
			// in order to find out if the model changed back to a saved version (e.g.
			// when undoing long enough to reach to a version that is saved and then to
			// clear the dirty flag)
			if (this.textEditorModel) {
				this.bufferSavedVersionId = this.textEditorModel.getAlternativeVersionId();
			}
		} else {
			this.dirty = true;
		}

		// Return function to revert this call
		return () => {
			this.dirty = wasDirty;
			this.inConflictResolutionMode = wasInConflictResolutionMode;
			this.inErrorMode = wasInErrorMode;
			this.bufferSavedVersionId = oldBufferSavedVersionId;
		};
	}

	private updateVersionOnDiskStat(newVersionOnDiskStat: IFileStat): void {

		// First resolve - just take
		if (!this.versionOnDiskStat) {
			this.versionOnDiskStat = newVersionOnDiskStat;
		}

		// Subsequent resolve - make sure that we only assign it if the mtime is equal or has advanced.
		// This is essential a If-Modified-Since check on the client ot prevent race conditions from loading
		// and saving. If a save comes in late after a revert was called, the mtime could be out of sync.
		else if (this.versionOnDiskStat.mtime <= newVersionOnDiskStat.mtime) {
			this.versionOnDiskStat = newVersionOnDiskStat;
		}
	}

	private onSaveError(error: any): void {

		// Prepare handler
		if (!TextFileEditorModel.saveErrorHandler) {
			TextFileEditorModel.setSaveErrorHandler(this.instantiationService.createInstance(DefaultSaveErrorHandler));
		}

		// Handle
		TextFileEditorModel.saveErrorHandler.onSaveError(error, this);
	}

	/**
	 * Returns true if the content of this model has changes that are not yet saved back to the disk.
	 */
	public isDirty(): boolean {
		return this.dirty;
	}

	/**
	 * Returns the time in millies when this working copy was attempted to be saved.
	 */
	public getLastSaveAttemptTime(): number {
		return this.lastSaveAttemptTime;
	}

	/**
	 * Returns the time in millies when this working copy was last modified by the user or some other program.
	 */
	public getLastModifiedTime(): number {
		return this.versionOnDiskStat ? this.versionOnDiskStat.mtime : -1;
	}

	/**
	 * Returns the state this text text file editor model is in with regards to changes and saving.
	 */
	public getState(): ModelState {
		if (this.inConflictResolutionMode) {
			return ModelState.CONFLICT;
		}

		if (this.inErrorMode) {
			return ModelState.ERROR;
		}

		if (!this.dirty) {
			return ModelState.SAVED;
		}

		if (this.isBusySaving()) {
			return ModelState.PENDING_SAVE;
		}

		if (this.dirty) {
			return ModelState.DIRTY;
		}
	}

	private isBusySaving(): boolean {
		return !types.isEmptyObject(this.mapPendingSaveToVersionId);
	}

	public getEncoding(): string {
		return this.preferredEncoding || this.contentEncoding;
	}

	public setEncoding(encoding: string, mode: EncodingMode): void {
		if (!this.isNewEncoding(encoding)) {
			return; // return early if the encoding is already the same
		}

		// Encode: Save with encoding
		if (mode === EncodingMode.Encode) {
			this.updatePreferredEncoding(encoding);

			// Save
			if (!this.isDirty()) {
				this.versionId++; // needs to increment because we change the model potentially
				this.makeDirty();
			}

			if (!this.inConflictResolutionMode) {
				this.save({ overwriteEncoding: true }).done(null, onUnexpectedError);
			}
		}

		// Decode: Load with encoding
		else {
			if (this.isDirty()) {
				this.messageService.show(Severity.Info, nls.localize('saveFileFirst', "The file is dirty. Please save it first before reopening it with another encoding."));

				return;
			}

			this.updatePreferredEncoding(encoding);

			// Load
			this.load(true /* force because encoding has changed */).done(null, onUnexpectedError);
		}
	}

	public updatePreferredEncoding(encoding: string): void {
		if (!this.isNewEncoding(encoding)) {
			return;
		}

		this.preferredEncoding = encoding;

		// Emit
		this._onDidStateChange.fire(StateChange.ENCODING);
	}

	private isNewEncoding(encoding: string): boolean {
		if (this.preferredEncoding === encoding) {
			return false; // return early if the encoding is already the same
		}

		if (!this.preferredEncoding && this.contentEncoding === encoding) {
			return false; // also return if we don't have a preferred encoding but the content encoding is already the same
		}

		return true;
	}

	public isResolved(): boolean {
		return !types.isUndefinedOrNull(this.versionOnDiskStat);
	}

	/**
	 * Returns true if the dispose() method of this model has been called.
	 */
	public isDisposed(): boolean {
		return this.disposed;
	}

	/**
	 * Returns the full resource URI of the file this text file editor model is about.
	 */
	public getResource(): URI {
		return this.resource;
	}

	public dispose(): void {
		this.disposed = true;
		this.inConflictResolutionMode = false;
		this.inErrorMode = false;

		this.toDispose = dispose(this.toDispose);
		this.createTextEditorModelPromise = null;

		this.cancelAutoSavePromises();

		super.dispose();
	}
}

class DefaultSaveErrorHandler implements ISaveErrorHandler {

	constructor( @IMessageService private messageService: IMessageService) { }

	public onSaveError(error: any, model: TextFileEditorModel): void {
		this.messageService.show(Severity.Error, nls.localize('genericSaveError', "Failed to save '{0}': {1}", paths.basename(model.getResource().fsPath), toErrorMessage(error, false)));
	}
}

// Diagnostics support
let diag: (...args: any[]) => void;
if (!diag) {
	diag = diagnostics.register('TextFileEditorModelDiagnostics', function (...args: any[]) {
		console.log(args[1] + ' - ' + args[0] + ' (time: ' + args[2].getTime() + ' [' + args[2].toUTCString() + '])');
	});
}<|MERGE_RESOLUTION|>--- conflicted
+++ resolved
@@ -266,15 +266,10 @@
 			else {
 				diag('load() - created text editor model', this.resource, new Date());
 
-<<<<<<< HEAD
 				return this.backupFileService.hasBackup(this.resource).then(backupExists => {
-					let getContentPromise: TPromise<IRawText>;
-=======
-				return this.backupFileService.hasTextFileBackup(this.resource).then(backupExists => {
 					let resolveBackupPromise: TPromise<IRawText>;
 
 					// Try get restore content, if there is an issue fallback silently to the original file's content
->>>>>>> 62a06327
 					if (backupExists) {
 						const restoreResource = this.backupFileService.getBackupResource(this.resource);
 						const restoreOptions = { acceptTextOnly: true, encoding: 'utf-8' };
